import tailwindcss from "@tailwindcss/vite"
import { VitePWA } from 'vite-plugin-pwa'
import { definePerson } from "nuxt-schema-org/schema"

// https://nuxt.com/docs/api/configuration/nuxt-config
const IS_DEV = import.meta.dev

export default defineNuxtConfig({
  runtimeConfig: {
    public: {
      siteUrl: "https://devpy.de",
      siteName: "Vipin Kumar Madhaan - Full Stack Engineer",
      siteDescription:
        "Senior Software Engineer specializing in modern web technologies. Crafting scalable web applications and browser extensions for startups and founders.",
    },
  },

  colorMode: {
    preference: "system",
    fallback: "light",
    classSuffix: "",
    storageKey: "nuxt-color-mode",
    storage: "localStorage",
  },

  css: ["./app/assets/css/main.css"],

  compatibilityDate: "2025-07-31",

  content: {
    // Use D1 database for NuxtHub deployment
    database: {
      type: 'd1',
      bindingName: 'DB'
    },
    renderer: {
      anchorLinks: false,
    },
    build: {
      markdown: {
        rehypePlugins: {
          "rehype-external-links": {
            target: "_blank",
            rel: "noopener noreferer",
          },
        },
        highlight: {
          // any Shiki theme like synthwave-84, one-dark-pro, andromeeda
          // ['json', 'js', 'ts', 'html', 'css', 'vue', 'shell', 'mdc', 'md', 'yaml']
          theme: {
            default: "andromeeda",
            // Theme used if `html.dark`
            dark: "andromeeda",
            // Theme used if `html.sepia`
            sepia: "monokai",
          },
        },
        toc: {
          depth: 3,
          searchDepth: 3,
        },
      },
    },
    preview: {
      dev: IS_DEV,
      api: "https://api.nuxt.studio",
      gitInfo: {
        name: "devpy",
        owner: "Vipin Kumar Madhaan",
        url: "https://github.com/VipinMadhaan/devpy",
      },
    },
  },

  debug: false,

  devtools: { enabled: IS_DEV },

  experimental: {
    typedPages: true,
    buildCache: false,
    headNext: true,
    lazyHydration: false,
    viewTransition: true,
    payloadExtraction: false,
    appManifest: false,
    componentIslands: false,
    asyncEntry: false,
  },

  eslint: {},

  // fonts: {},

  icon: {
    clientBundle: {
      scan: true,
    },
  },

  // image: {},

  image: {
    quality: 85,
    format: ["avif", "webp", "jpg"],
    screens: {
      xs: 320,
      sm: 640,
      md: 768,
      lg: 1024,
      xl: 1280,
      xxl: 1536,
    },
    densities: [1, 2],
    presets: {
      avatar: {
        modifiers: {
          format: "avif,webp,jpg",
          quality: 90,
          width: 128,
          height: 128,
        },
      },
      blog: {
        modifiers: {
          format: "avif,webp,jpg",
          quality: 85,
          width: 800,
          height: 400,
        },
      },
      thumbnail: {
        modifiers: {
          format: "avif,webp,jpg",
          quality: 80,
          width: 320,
          height: 180,
        },
      },
    },
  },

  modules: [
    "@nuxtjs/color-mode",
    "@nuxt/fonts",
    "@nuxt/icon",
    "@nuxt/ui",
    "@nuxt/image",
    // "@nuxtjs/mdc",
    "@nuxtjs/seo",
    "@nuxt/content",
    "nuxt-mcp",
    "@nuxt/eslint",
    "@nuxthub/core",
  ],

  hub: {
    database: true
  },

  nitro: {
    preset: "cloudflare-pages",
    prerender: {
      crawlLinks: true,
      failOnError: false,
      autoSubfolderIndex: true,
<<<<<<< HEAD
      routes: ["/blog", "/sitemap.xml", "/rss.xml"],
=======
      routes: ["/blog", "/rss.xml", "/sitemap.xml"],
>>>>>>> 261f95ca
    },
    compressPublicAssets: {
      brotli: true,
      gzip: true,
    },
    minify: true,
    alias: {
      "#entry": "virtual:entry",
      "#app/entry": "virtual:entry",
    },
    rollupConfig: {
      external: ["#entry", "#app/entry"],
      output: {
        manualChunks: undefined,
      },
    },
    esbuild: {
      options: {
        target: "es2022",
      },
    },
  },

  hooks: {
    async 'nitro:config'(nitroConfig) {
      if (nitroConfig.prerender?.routes) {
        const { readdir } = await import('fs/promises')
        const { join } = await import('path')
        
        try {
          const contentDir = join(process.cwd(), 'content/blog')
          const files = await readdir(contentDir)
          const blogRoutes = files
            .filter(file => file.endsWith('.md'))
            .map(file => {
              let slug = file.replace('.md', '')
              slug = slug.replace(/^\d+-/, '')
              return `/blog/${slug}`
            })
          
          nitroConfig.prerender.routes.push(...blogRoutes)
        } catch (error) {
          console.warn('Could not read blog content directory:', error)
        }
      }
    }
  },

  routeRules: {
    "/": {
      static: true,
      prerender: true,
    },
    "/blog": {
      static: true,
      prerender: true,
      isr: false,
    },
    "/blog/**": {
      static: true,
      prerender: true,
      isr: false,
    },
    "/about": {
      static: true,
      prerender: true,
    },
    "/contact": {
      static: true,
      prerender: true,
    },
    "/projects": {
      static: true,
      prerender: true,
    },
    "/privacy": {
      static: true,
      prerender: true,
    },
    "/terms": {
      static: true,
      prerender: true,
    },
  },

  site: {
    indexable: true,
    url: "https://devpy.de",
    name: "Vipin Kumar Madhaan - Full Stack Engineer",
    description:
      "Senior Software Engineer specializing in modern web technologies. Crafting scalable web applications and browser extensions for startups and founders.",
    defaultLocale: "en",
    enabled: true,
  },

  sitemap: {
    sources: ["/api/__sitemap__/urls"],
  },

  ssr: true,

  typescript: {
    strict: true,
  },

  vite: {
    plugins: [
      tailwindcss(),
      VitePWA({
        registerType: 'autoUpdate',
        includeAssets: ['favicon.png', 'apple-touch-icon.png', 'masked-icon.svg'],
        workbox: {
          globPatterns: ['**/*.{js,css,html,png,svg,ico,webp,jpg,jpeg}'],
          runtimeCaching: [
            {
              urlPattern: /^https:\/\/fonts\.googleapis\.com\/.*/i,
              handler: 'CacheFirst',
              options: {
                cacheName: 'google-fonts-cache',
                expiration: {
                  maxEntries: 10,
                  maxAgeSeconds: 60 * 60 * 24 * 365 // 365 days
                },
                cacheableResponse: {
                  statuses: [0, 200]
                }
              }
            },
            {
              urlPattern: /^https:\/\/fonts\.gstatic\.com\/.*/i,
              handler: 'CacheFirst',
              options: {
                cacheName: 'gstatic-fonts-cache',
                expiration: {
                  maxEntries: 10,
                  maxAgeSeconds: 60 * 60 * 24 * 365 // 365 days
                },
                cacheableResponse: {
                  statuses: [0, 200]
                }
              }
            }
          ]
        },
        manifest: {
          name: 'Vipin Kumar Madhaan - Full Stack Engineer',
          short_name: 'DevPy',
          description: 'Senior Software Engineer specializing in modern web technologies. Crafting scalable web applications and browser extensions for startups and founders.',
          theme_color: '#3b82f6',
          background_color: '#ffffff',
          display: 'standalone',
          orientation: 'portrait',
          scope: '/',
          start_url: '/',
          icons: [
            {
              src: '/favicon.png',
              sizes: '192x192',
              type: 'image/png'
            },
            {
              src: '/favicon.png',
              sizes: '512x512',
              type: 'image/png'
            },
            {
              src: '/favicon.png',
              sizes: '512x512',
              type: 'image/png',
              purpose: 'any maskable'
            }
          ]
        }
      })
    ],
    define: {
      __VUE_PROD_HYDRATION_MISMATCH_DETAILS__: false,
    },
    build: {
      target: "es2022",
      cssCodeSplit: true,
      minify: 'esbuild',
      rollupOptions: {
        external: ["#entry", "#app/entry"],
        output: {
          manualChunks: (id) => {
            // Only chunk large third-party libraries, avoid framework internals
            if (id.includes('node_modules')) {
              // Don't split Vue/Nuxt core - let them bundle naturally
              if (id.includes('vue') || id.includes('nuxt') || id.includes('@nuxt')) {
                return undefined
              }
              // Safe to chunk these specific libraries
              if (id.includes('tailwindcss')) {
                return 'styles'
              }
              if (id.includes('lodash')) {
                return 'utils'
              }
              // Generic vendor chunk for other libraries
              return 'vendor'
            }
          },
        },
      },
    },
    optimizeDeps: {
      exclude: ["#entry", "#app/entry"],
      include: ['lodash-es']
    },
  },

  schemaOrg: {
    identity: definePerson({
      // Basic Information, if applicable
      name: "Vipin Kumar Madhaan",
      givenName: "Vipin Madhaan",
      familyName: "Madhaan",
      additionalName: "Kumar", // middle name or other additional names
      alternateName: "Vipin Kumar Madhaan",

      // Profile Information, if applicable
      image: "/vipin.webp",
      description:
        "Senior Software Engineer specializing in modern web technologies. Crafting scalable web applications and browser extensions for startups and founders.",
      jobTitle:
        "Senior Software Engineer | Full-Stack Developer | DevOps Enthusiast",

      // Contact & Social, if applicable
      email: "Vipin.Madhaan@gmail.com",
      url: "https://devpy.de",
      sameAs: [
        "https://x.com/VipinMadhaan",
        "https://github.com/VipinMadhaan",
        "https://linkedin.com/in/VipinMadhaan",
      ],

      // Professional Details, if applicable
      worksFor: {
        "@type": "Organization",
        name: "Paragon Square Inc.",
        url: "https://paragonsquare.ai",
      },
    }),
  },
})<|MERGE_RESOLUTION|>--- conflicted
+++ resolved
@@ -164,11 +164,7 @@
       crawlLinks: true,
       failOnError: false,
       autoSubfolderIndex: true,
-<<<<<<< HEAD
       routes: ["/blog", "/sitemap.xml", "/rss.xml"],
-=======
-      routes: ["/blog", "/rss.xml", "/sitemap.xml"],
->>>>>>> 261f95ca
     },
     compressPublicAssets: {
       brotli: true,
