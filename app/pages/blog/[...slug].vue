--- conflicted
+++ resolved
@@ -1,14 +1,5 @@
 <script lang="ts" setup>
-<<<<<<< HEAD
 import { cleanBlogPath } from "~/utils/blogPaths"
-=======
-import {
-  formatDate,
-  calculateReadingTime,
-  getRelatedPosts,
-  generateShareUrls,
-} from "~/utils/blog"
->>>>>>> 261f95ca
 
 const route = useRoute()
 const site = useSiteConfig()
@@ -18,7 +9,6 @@
   `blog-${route.path}`,
   async () => {
     try {
-<<<<<<< HEAD
       const allPosts = await queryCollection("blog").all()
 
       const directMatch = allPosts.find((post) => post.path === route.path)
@@ -28,27 +18,6 @@
         (post) => cleanBlogPath(post.path) === route.path,
       )
       return cleanMatch || null
-=======
-      // First try to find the post with the exact path
-      let result = await queryCollection("blog").path(route.path).first()
-
-      // If not found and path doesn't have a number prefix, try to find a numbered version
-      if (!result && route.path.startsWith("/blog/")) {
-        const slug = route.path.replace("/blog/", "")
-        // Try to find any blog post that ends with this slug (with number prefix)
-        const allPosts = await queryCollection("blog").all()
-        result =
-          allPosts.find((post) => {
-            if (!post.path) return false
-            const postSlug = post.path.replace("/blog/", "")
-            return (
-              postSlug.match(/^\d+-/) && postSlug.replace(/^\d+-/, "") === slug
-            )
-          }) || null
-      }
-
-      return result
->>>>>>> 261f95ca
     } catch (err) {
       console.error("Error fetching blog post:", err)
       throw createError({
@@ -147,23 +116,14 @@
   })
 }
 
-// Copy to clipboard functionality
-const copied = ref(false)
-const copyToClipboard = async () => {
-  try {
-    const site = useSiteConfig()
-    const fullUrl = new URL(route.fullPath, site.url).toString()
-    await navigator.clipboard.writeText(fullUrl)
-    copied.value = true
-    setTimeout(() => {
-      copied.value = false
-    }, 2000)
-  } catch (err) {
-    console.error("Failed to copy to clipboard:", err)
-  }
-}
-
-<<<<<<< HEAD
+const formatDate = (date: string | Date) => {
+  return new Date(date).toLocaleDateString("en-US", {
+    year: "numeric",
+    month: "long",
+    day: "numeric",
+  })
+}
+
 const calculateReadingTime = (content: unknown, wordsPerMinute = 200): number => {
   if (!content) return 0
 
@@ -340,27 +300,6 @@
   if (!page.value || !allPosts.value) return []
   return getRelatedPosts(page.value as BlogPostLike, allPosts.value as BlogPostLike[], 3)
 })
-=======
-// Fetch all posts for related posts functionality
-const { data: allPosts } = await useAsyncData(
-  "all-blog-posts-for-related",
-  () => queryCollection("blog").order("date", "DESC").all(),
-)
-
-// Get related posts
-const relatedPosts = computed(() => {
-  if (!page.value || !allPosts.value) return []
-  return getRelatedPosts(page.value, allPosts.value, 3)
-})
-
-// Generate share URLs
-const shareUrls = computed(() => {
-  if (!page.value) return { twitter: "", linkedin: "", facebook: "" }
-  const site = useSiteConfig()
-  const fullUrl = new URL(route.fullPath, site.url).toString()
-  return generateShareUrls(page.value.title, fullUrl)
-})
->>>>>>> 261f95ca
 </script>
 
 <template>
@@ -395,29 +334,13 @@
             />
             <span>{{ formatDate(page.date) }}</span>
           </div>
-<<<<<<< HEAD
 
           <div v-if="readingMinutes" class="flex items-center gap-2">
-=======
-          <div
-            v-if="
-              page.readingTime || (page.body && calculateReadingTime(page.body))
-            "
-            class="flex items-center gap-2"
-          >
->>>>>>> 261f95ca
             <UIcon
               name="i-ph-clock"
               class="w-5 h-5 text-primary-500 dark:text-primary-400"
             />
-<<<<<<< HEAD
             <span>{{ readingMinutes }} min read</span>
-=======
-            <span
-              >{{ page.readingTime || calculateReadingTime(page.body) }} min
-              read</span
-            >
->>>>>>> 261f95ca
           </div>
         </div>
 
@@ -436,17 +359,12 @@
         <img
           :src="page.image"
           :alt="page.title"
-<<<<<<< HEAD
           class="w-full h-full object-cover"
         >
-=======
-          class="w-full h-full object-cover">
->>>>>>> 261f95ca
       </div>
 
       <!-- Main Content with Sidebar Layout -->
       <div class="relative max-w-7xl mx-auto">
-<<<<<<< HEAD
         <div class="lg:grid lg:grid-cols-12 lg:gap-4">
           <!-- Main Content -->
           <div class="lg:col-span-8">
@@ -454,18 +372,11 @@
               ref="articleRef"
               class="prose prose-lg max-w-none dark:prose-invert"
             >
-=======
-        <div class="lg:grid lg:grid-cols-12 lg:gap-8">
-          <!-- Main Content -->
-          <div class="lg:col-span-8 min-h-screen">
-            <article class="prose prose-lg max-w-none dark:prose-invert">
->>>>>>> 261f95ca
               <ContentRenderer :value="page" />
             </article>
           </div>
 
           <!-- Sidebar -->
-<<<<<<< HEAD
           <div class="hidden lg:block lg:col-span-4 relative">
             <BlogTableOfContents :toc="page.body?.toc?.links" behavior="smart" :top-offset="60" />
           </div>
@@ -527,101 +438,17 @@
         </div>
       </section>
 
-=======
-          <div class="hidden xl:block xl:col-span-4 lg:col-span-4">
-            <!-- Table of Contents -->
-            <BlogTableOfContents :toc="page.body?.toc?.links" />
-          </div>
-        </div>
-        <!-- Social Share Section -->
-        <section class="border-t border-gray-200 dark:border-gray-700 pt-12 lg:col-span-12">
-          <div class="max-w-2xl mx-auto text-center">
-            <h3 class="text-xl font-semibold mb-6">Share this article</h3>
-            <div class="flex justify-center gap-3">
-              <UButton
-                :to="shareUrls.twitter"
-                external
-                variant="outline"
-                size="lg"
-                aria-label="Share on X"
-                class="hover:scale-105 transition-all duration-200"
-              >
-                <UIcon name="i-ph-x-logo" class="text-lg" />
-                <span class="hidden sm:inline ml-2">X</span>
-              </UButton>
-
-              <UButton
-                :to="shareUrls.linkedin"
-                external
-                variant="outline"
-                size="lg"
-                aria-label="Share on LinkedIn"
-                class="hover:scale-105 transition-all duration-200"
-              >
-                <UIcon name="i-ph-linkedin-logo" class="text-lg" />
-                <span class="hidden sm:inline ml-2">LinkedIn</span>
-              </UButton>
-
-              <UButton
-                :to="shareUrls.facebook"
-                external
-                variant="outline"
-                size="lg"
-                aria-label="Share on Facebook"
-                class="hover:scale-105 transition-all duration-200"
-              >
-                <UIcon name="i-ph-facebook-logo" class="text-lg" />
-                <span class="hidden sm:inline ml-2">Facebook</span>
-              </UButton>
-
-              <UButton
-                variant="outline"
-                size="lg"
-                aria-label="Copy link"
-                class="hover:scale-105 transition-all duration-200"
-                @click="copyToClipboard"
-              >
-                <UIcon
-                  :name="copied ? 'i-ph-check' : 'i-ph-copy'"
-                  class="text-lg"
-                />
-                <span class="hidden sm:inline ml-2">{{
-                  copied ? "Copied!" : "Copy"
-                }}</span>
-              </UButton>
-            </div>
-          </div>
-        </section>
-      </div>
-
->>>>>>> 261f95ca
       <!-- Related Posts -->
       <section
         v-if="relatedPosts.length"
         class="border-t border-gray-200 dark:border-gray-700 pt-16"
       >
         <div class="mx-auto">
-<<<<<<< HEAD
           <h2 class="text-2xl font-bold text-center mb-12">You might also like</h2>
           <div class="grid gap-8 md:grid-cols-2 lg:grid-cols-3">
             <article v-for="post in relatedPosts" :key="post.path" class="group">
               <NuxtLink :to="post.path ? cleanBlogPath(post.path) : '/blog'" class="block">
                 <UCard class="h-full hover:shadow-lg transition-all duration-200">
-=======
-          <h2 class="text-2xl font-bold text-center mb-12">
-            You might also like
-          </h2>
-          <div class="grid gap-8 md:grid-cols-2 lg:grid-cols-3">
-            <article
-              v-for="post in relatedPosts"
-              :key="post.path"
-              class="group"
-            >
-              <NuxtLink :to="post.path" class="block">
-                <UCard
-                  class="h-full hover:shadow-lg transition-all duration-200"
-                >
->>>>>>> 261f95ca
                   <div
                     v-if="post.image"
                     class="aspect-[16/9] overflow-hidden rounded-lg mb-4"
@@ -631,10 +458,6 @@
                       :alt="post.title"
                       class="w-full h-full object-cover group-hover:scale-105 transition-transform duration-200"
                       loading="lazy"
-<<<<<<< HEAD
-=======
-                      preset="blog"
->>>>>>> 261f95ca
                     />
                   </div>
 
@@ -655,7 +478,6 @@
                     <div
                       class="flex items-center gap-4 text-sm text-gray-500 dark:text-gray-400"
                     >
-<<<<<<< HEAD
                       <div v-if="post.date" class="flex items-center gap-1">
                         <UIcon name="i-ph-calendar" class="w-4 h-4" />
                         <span>{{ formatDate(post.date) }}</span>
@@ -675,43 +497,6 @@
                       >
                         {{ tag }}
                       </UBadge>
-=======
-                      <div class="flex items-center gap-1">
-                        <UIcon name="i-ph-calendar" class="w-4 h-4" />
-                        <span>{{ formatDate(post.date) }}</span>
-                      </div>
-                      <div
-                        v-if="
-                          post.readingTime ||
-                          (post.body && calculateReadingTime(post.body))
-                        "
-                        class="flex items-center gap-1"
-                      >
-                        <UIcon name="i-ph-clock" class="w-4 h-4" />
-                        <span
-                          >{{
-                            post.readingTime || calculateReadingTime(post.body)
-                          }}
-                          min</span
-                        >
-                      </div>
-                    </div>
-
-                    <div v-if="post.tags" class="flex flex-wrap gap-1">
-                      <UBadge
-                        v-for="tag in post.tags.slice(0, 2)"
-                        :key="tag"
-                        :label="tag"
-                        variant="soft"
-                        size="md"
-                      />
-                      <UBadge
-                        v-if="post.tags.length > 2"
-                        :label="`+${post.tags.length - 2}`"
-                        variant="outline"
-                        size="md"
-                      />
->>>>>>> 261f95ca
                     </div>
                   </div>
                 </UCard>
